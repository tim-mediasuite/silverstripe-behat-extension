--- conflicted
+++ resolved
@@ -23,10 +23,7 @@
     "require": {
         "php": ">=5.6",
         "sminnee/phpunit": "^5.7",
-<<<<<<< HEAD
-=======
         "squizlabs/php_codesniffer": "^3",
->>>>>>> 51455664
         "behat/behat": "^3.2",
         "behat/mink": "^1.7",
         "behat/mink-extension": "^2.1",
