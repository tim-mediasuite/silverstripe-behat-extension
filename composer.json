{
    "name": "silverstripe/behat-extension",
    "type": "behat-extension",
    "description": "SilverStripe framework extension for Behat",
    "keywords": [
        "framework",
        "web",
        "bdd",
        "silverstripe"
    ],
    "homepage": "http://silverstripe.org",
    "license": "MIT",
    "authors": [
        {
            "name": "Michal Ochman",
            "email": "ochman.d.michal@gmail.com"
        },
        {
            "name": "Ingo Schommer",
            "email": "ingo@silverstripe.com"
        }
    ],
    "require": {
        "php": ">=7.1",
        "phpunit/phpunit": "^7@dev",
        "behat/behat": "^3.2",
        "behat/mink": "^1.7",
        "behat/mink-extension": "^2.1",
        "silverstripe/mink-facebook-web-driver": "^1",
        "symfony/dom-crawler": "^3",
<<<<<<< HEAD
        "silverstripe/testsession": "^3",
        "silverstripe/framework": "^5",
=======
        "silverstripe/testsession": "^2.1",
        "silverstripe/framework": "^4",
>>>>>>> 55e9221d
        "symfony/finder": "^3.2"
    },
    "autoload": {
        "psr-4": {
            "SilverStripe\\BehatExtension\\": "src/"
        }
    },
    "autoload-dev": {
        "psr-4": {
            "SilverStripe\\BehatExtension\\Tests\\": "tests/php/"
        }
    },
    "extra": {
        "branch-alias": {
            "dev-master": "5.x-dev"
        }
    },
    "bin": [
        "bin/behat-ss"
    ],
    "scripts": {
        "lint": "phpcs --standard=PSR2 -n src/ tests/php/"
    },
    "prefer-stable": true,
    "minimum-stability": "dev"
}<|MERGE_RESOLUTION|>--- conflicted
+++ resolved
@@ -28,13 +28,8 @@
         "behat/mink-extension": "^2.1",
         "silverstripe/mink-facebook-web-driver": "^1",
         "symfony/dom-crawler": "^3",
-<<<<<<< HEAD
         "silverstripe/testsession": "^3",
         "silverstripe/framework": "^5",
-=======
-        "silverstripe/testsession": "^2.1",
-        "silverstripe/framework": "^4",
->>>>>>> 55e9221d
         "symfony/finder": "^3.2"
     },
     "autoload": {
