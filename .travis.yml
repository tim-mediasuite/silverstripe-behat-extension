--- conflicted
+++ resolved
@@ -1,14 +1,4 @@
 version: ~> 1.0
 
 import:
-<<<<<<< HEAD
-  - silverstripe/silverstripe-travis-shared:config/provision/standard-jobs-fixed.yml
-
-env:
-  global:
-    - COMPOSER_ROOT_VERSION="1.x-dev"
-    - REQUIRE_RECIPE="4.x-dev"
-    - PHPUNIT_TEST=1
-=======
-  - silverstripe/silverstripe-travis-shared:config/provision/standard-jobs-range.yml
->>>>>>> 51455664
+  - silverstripe/silverstripe-travis-shared:config/provision/standard-jobs-range.yml