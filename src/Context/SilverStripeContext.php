<?php

namespace SilverStripe\BehatExtension\Context;

use Behat\Behat\Hook\Scope\AfterStepScope;
use Behat\Behat\Hook\Scope\BeforeScenarioScope;
use Behat\Mink\Element\NodeElement;
use Behat\Mink\Exception\ElementNotFoundException;
use Behat\Mink\Exception\UnsupportedDriverActionException;
use Behat\Mink\Selector\Xpath\Escaper;
use Behat\MinkExtension\Context\MinkContext;
use InvalidArgumentException;
use SilverStripe\BehatExtension\Utility\TestMailer;
use SilverStripe\CMS\Model\SiteTree;
use SilverStripe\Core\ClassInfo;
use SilverStripe\Core\Convert;
use SilverStripe\Core\Environment;
use SilverStripe\Core\Resettable;
use SilverStripe\MinkFacebookWebDriver\FacebookWebDriver;
use SilverStripe\ORM\DataObject;
use SilverStripe\TestSession\TestSessionEnvironment;
use Symfony\Component\CssSelector\Exception\SyntaxErrorException;

/**
 * SilverStripeContext
 *
 * Generic context wrapper used as a base for Behat FeatureContext.
 *
 * The default context for each module should extend this and be named `FeatureContext`
 * under the standard module namespace.
 *
 * @link http://behat.org/en/latest/user_guide/context.html
 */
abstract class SilverStripeContext extends MinkContext implements SilverStripeAwareContext
{
    protected $databaseName;

    /**
     * @var array Partial string match for step names
     * that are considered to trigger Ajax request in the CMS,
     * and hence need special timeout handling.
     * @see \SilverStripe\BehatExtension\Context\BasicContextAwareTrait->handleAjaxBeforeStep().
     */
    protected $ajaxSteps;

    /**
     * @var Int Timeout in milliseconds, after which the interface assumes
     * that an Ajax request has timed out, and continues with assertions.
     */
    protected $ajaxTimeout;

    /**
     * @var String Relative URL to the SilverStripe admin interface.
     */
    protected $adminUrl;

    /**
     * @var String Relative URL to the SilverStripe login form.
     */
    protected $loginUrl;

    /**
     * @var String Relative path to a writeable folder where screenshots can be stored.
     * If set to NULL, no screenshots will be stored.
     */
    protected $screenshotPath;

    /**
     * @var TestSessionEnvironment
     */
    protected $testSessionEnvironment;

    protected $regionMap;

    /**
     * XPath escaper
     *
     * @var Escaper
     */
    protected $xpathEscaper;

    /**
     * Initializes context.
     * Every scenario gets it's own context object.
     *
     * @param   array   $parameters     context parameters (set them up through behat.yml)
     */
    public function __construct(array $parameters = null)
    {
<<<<<<< HEAD
        if (!preg_match('/\\\FeatureContext$/', get_class($this))) {
=======
        if (!preg_match('#[\\\]FeatureContext$#', get_class($this))) {
>>>>>>> 51455664
            throw new InvalidArgumentException(
                'Subclasses of SilverStripeContext must be named FeatureContext. Found "' . get_class($this) . '""'
            );
        }

        // Initialize your context here
        $this->xpathEscaper = new Escaper();
        $this->testSessionEnvironment = TestSessionEnvironment::singleton();
    }

    /**
     * Get xpath escaper
     *
     * @return Escaper
     */
    public function getXpathEscaper()
    {
        return $this->xpathEscaper;
    }

    public function setDatabase($databaseName)
    {
        $this->databaseName = $databaseName;
    }

    public function setAjaxSteps($ajaxSteps)
    {
        if ($ajaxSteps) {
            $this->ajaxSteps = $ajaxSteps;
        }
    }

    public function getAjaxSteps()
    {
        return $this->ajaxSteps;
    }

    public function setAjaxTimeout($ajaxTimeout)
    {
        $this->ajaxTimeout = $ajaxTimeout;
    }

    public function getAjaxTimeout()
    {
        return $this->ajaxTimeout;
    }

    public function setAdminUrl($adminUrl)
    {
        $this->adminUrl = $adminUrl;
    }

    public function getAdminUrl()
    {
        return $this->adminUrl;
    }

    public function setLoginUrl($loginUrl)
    {
        $this->loginUrl = $loginUrl;
    }

    public function getLoginUrl()
    {
        return $this->loginUrl;
    }

    public function setScreenshotPath($screenshotPath)
    {
        $this->screenshotPath = $screenshotPath;
    }

    public function getScreenshotPath()
    {
        return $this->screenshotPath;
    }

    public function getRegionMap()
    {
        return $this->regionMap;
    }

    public function setRegionMap($regionMap)
    {
        $this->regionMap = $regionMap;
    }

    /**
     * Returns NodeElement based off region defined in .yml file.
     * Also supports direct CSS selectors and regions identified by a "data-title" attribute.
     * When using the "data-title" attribute, ensure not to include double quotes.
     *
     * @param string $region Region name or CSS selector
     * @return NodeElement
     * @throws ElementNotFoundException
     */
    public function getRegionObj($region)
    {
        // Try to find regions directly by CSS selector.
        try {
            $regionObj = $this->getSession()->getPage()->find(
                'css',
                // Escape CSS selector
                (false !== strpos($region, "'")) ? str_replace("'", "\\'", $region) : $region
            );
            if ($regionObj) {
                return $regionObj;
            }
        } catch (SyntaxErrorException $e) {
            // fall through to next case
        }

        // Fall back to region identified by data-title.
        // Only apply if no double quotes exist in search string,
        // which would break the CSS selector.
        if (false === strpos($region, '"')) {
            $regionObj = $this->getSession()->getPage()->find(
                'css',
                '[data-title="' . $region . '"]'
            );
            if ($regionObj) {
                return $regionObj;
            }
        }

        // Look for named region
        if (!$this->regionMap) {
            throw new \LogicException("Cannot find 'region_map' in the behat.yml");
        }
        if (!array_key_exists($region, $this->regionMap)) {
            throw new \LogicException("Cannot find the specified region in the behat.yml");
        }
        $regionObj = $this->getSession()->getPage()->find('css', $region);
        if (!$regionObj) {
            throw new ElementNotFoundException($this->getSession(), "Cannot find the specified region on the page");
        }

        return $regionObj;
    }

    /**
     * @BeforeScenario
     * @param BeforeScenarioScope $event
     */
    public function before(BeforeScenarioScope $event)
    {
        if (!isset($this->databaseName)) {
            throw new \LogicException(
                'Context\'s $databaseName has to be set when implementing SilverStripeAwareContextInterface.'
            );
        }

        $webDriverSession = $this->getSession();
        if (!$webDriverSession->isStarted()) {
            $webDriverSession->start();
        }

        $state = $this->getTestSessionState();
        $this->testSessionEnvironment->startTestSession($state);

        // Optionally import database
        if (!empty($state['importDatabasePath'])) {
            $this->testSessionEnvironment->importDatabase(
                $state['importDatabasePath'],
                !empty($state['requireDefaultRecords']) ? $state['requireDefaultRecords'] : false
            );
        } elseif (!empty($state['requireDefaultRecords']) && $state['requireDefaultRecords']) {
            $this->testSessionEnvironment->requireDefaultRecords();
        }

        // Fixtures
        $fixtureFile = (!empty($state['fixture'])) ? $state['fixture'] : null;
        if ($fixtureFile) {
            $this->testSessionEnvironment->loadFixtureIntoDb($fixtureFile);
        }

        if ($screenSize = Environment::getEnv('BEHAT_SCREEN_SIZE')) {
            list($screenWidth, $screenHeight) = explode('x', $screenSize);
            $this->getSession()->resizeWindow((int)$screenWidth, (int)$screenHeight);
        } else {
            $this->getSession()->resizeWindow(1024, 768);
        }

        // Reset everything
        foreach (ClassInfo::implementorsOf(Resettable::class) as $class) {
            $class::reset();
        }
        DataObject::flush_and_destroy_cache();
        DataObject::reset();
        if (class_exists(SiteTree::class)) {
            SiteTree::reset();
        }
    }

    /**
     * @AfterStep
     *
     * Wait for all requests to be handled after each step
     *
     * @param AfterStepScope $event
     */
    public function waitResponsesAfterStep(AfterStepScope $event)
    {
        $success = $this->testSessionEnvironment->waitForPendingRequests();
        if (!$success) {
            echo (
                'Warning! The timeout for waiting a response from the server has expired...'.PHP_EOL.
                'I keep going on, but this test behaviour may be inconsistent.'.PHP_EOL.PHP_EOL.
                'Your action required!'.PHP_EOL.PHP_EOL.
                'You may want to investigate why the server is responding that slowly.'.PHP_EOL.
                'Otherwise, you may need to increase the timeout.'
            );
        }
    }

    /**
     * Returns a parameter map of state to set within the test session.
     * Takes TESTSESSION_PARAMS environment variable into account for run-specific configurations.
     *
     * @return array
     */
    public function getTestSessionState()
    {
        $extraParams = array();
        parse_str(Environment::getEnv('TESTSESSION_PARAMS'), $extraParams);
        return array_merge(
            array(
                'database' => $this->databaseName,
                'mailer' => TestMailer::class,
            ),
            $extraParams
        );
    }

    /**
     * Parses given URL and returns its components
     *
     * @param $url
     * @return array|mixed Parsed URL
     */
    public function parseUrl($url)
    {
        $url = parse_url($url);
        $url['vars'] = array();
        if (!isset($url['fragment'])) {
            $url['fragment'] = null;
        }
        if (isset($url['query'])) {
            parse_str($url['query'], $url['vars']);
        }

        return $url;
    }

    /**
     * Checks whether current URL is close enough to the given URL.
     * Unless specified in $url, get vars will be ignored
     * Unless specified in $url, fragment identifiers will be ignored
     *
     * @param $url string URL to compare to current URL
     * @return boolean Returns true if the current URL is close enough to the given URL, false otherwise.
     */
    public function isCurrentUrlSimilarTo($url)
    {
        $current = $this->parseUrl($this->getSession()->getCurrentUrl());
        $test = $this->parseUrl($url);

        if ($current['path'] !== $test['path']) {
            return false;
        }

        if (isset($test['fragment']) && $current['fragment'] !== $test['fragment']) {
            return false;
        }

        foreach ($test['vars'] as $name => $value) {
            if (!isset($current['vars'][$name]) || $current['vars'][$name] !== $value) {
                return false;
            }
        }

        return true;
    }

    /**
     * Returns base URL parameter set in MinkExtension.
     * It simplifies configuration by allowing to specify this parameter
     * once but makes code dependent on MinkExtension.
     *
     * @return string
     */
    public function getBaseUrl()
    {
        return $this->getMinkParameter('base_url') ?: '';
    }

    /**
     * Joins URL parts into an URL using forward slash.
     * Forward slash usages are normalised to one between parts.
     * This method takes variable number of parameters.
     *
     * @param string $part,...
     * @return string
     * @throws InvalidArgumentException
     */
    public function joinUrlParts($part = null)
    {
        if (0 === func_num_args()) {
            throw new InvalidArgumentException('Need at least one argument');
        }

        $parts = func_get_args();
        $trimSlashes = function (&$part) {
            $part = trim($part, '/');
        };
        array_walk($parts, $trimSlashes);

        return implode('/', $parts);
    }

    public function canIntercept()
    {
        $driver = $this->getSession()->getDriver();
        if ($driver instanceof FacebookWebDriver) {
            return false;
        }

        throw new UnsupportedDriverActionException(
            'You need to tag the scenario with "@mink:symfony". Intercepting the redirections is not supported by %s',
            get_class($driver)
        );
    }

    /**
     * Fills in form field with specified id|name|label|value.
     * Overwritten to select the first *visible* element, see https://github.com/Behat/Mink/issues/311
     *
     * @param string $field
     * @param string $value
     * @throws ElementNotFoundException
     */
    public function fillField($field, $value)
    {
        $value = $this->fixStepArgument($value);
        $nodes = $this->getSession()->getPage()->findAll('named', array(
            'field', $this->getXpathEscaper()->escapeLiteral($field)
        ));
        if ($nodes) {
            /** @var NodeElement $node */
            foreach ($nodes as $node) {
                if ($node->isVisible()) {
                    // Work around for https://github.com/FluentLenium/FluentLenium/issues/129
                    // Otherwise "Element must be user-editable in order to clear it"
                    $type = $node->getAttribute('type');
                    $id = $node->getAttribute('id');
                    if ($type === 'date' && $id) {
                        $jsValue = Convert::raw2js($value);
                        $this->getSession()->getDriver()->executeScript(
                            "document.getElementById(\"{$id}\").value = \"{$jsValue}\";"
                        );
                    } else {
                        $node->setValue($value);
                    }
                    return;
                }
            }
        }

        throw new ElementNotFoundException(
            $this->getSession(),
            'form field',
            'id|name|label|value',
            $field
        );
    }

    /**
     * Overwritten to click the first *visible* link the DOM.
     *
     * @param string $link
     * @throws ElementNotFoundException
     */
    public function clickLink($link)
    {
        $link = $this->fixStepArgument($link);
        $nodes = $this->getSession()->getPage()->findAll('named', array(
            'link', $this->getXpathEscaper()->escapeLiteral($link)
        ));
        if ($nodes) {
            /** @var NodeElement $node */
            foreach ($nodes as $node) {
                if ($node->isVisible()) {
                    $node->click();
                    return;
                }
            }
        }
        throw new ElementNotFoundException(
            $this->getSession(),
            'link',
            'id|name|label|value',
            $link
        );
    }

     /**
     * Sets the current date. Relies on the underlying functionality using
     * {@link SS_Datetime::now()} rather than PHP's system time methods like date().
     * Supports ISO fomat: Y-m-d
     * Example: Given the current date is "2009-10-31"
     *
     * @Given /^the current date is "([^"]*)"$/
     * @param string $date
     */
    public function givenTheCurrentDateIs($date)
    {
        $newDatetime = \DateTime::createFromFormat('Y-m-d', $date);
        if (!$newDatetime) {
            throw new InvalidArgumentException(sprintf('Invalid date format: %s (requires "Y-m-d")', $date));
        }

        $state = $this->testSessionEnvironment->getState();
        $oldDatetime = \DateTime::createFromFormat('Y-m-d H:i:s', isset($state->datetime) ? $state->datetime : null);
        if ($oldDatetime) {
            $newDatetime->setTime($oldDatetime->format('H'), $oldDatetime->format('i'), $oldDatetime->format('s'));
        }
        $state->datetime = $newDatetime->format('Y-m-d H:i:s');
        $this->testSessionEnvironment->applyState($state);
    }

    /**
     * Sets the current time. Relies on the underlying functionality using
     * {@link \SS_Datetime::now()} rather than PHP's system time methods like date().
     * Supports ISO fomat: H:i:s
     * Example: Given the current time is "20:31:50"
     *
     * @Given /^the current time is "([^"]*)"$/
     * @param string $time
     */
    public function givenTheCurrentTimeIs($time)
    {
        $newDatetime = \DateTime::createFromFormat('H:i:s', $time);
        if (!$newDatetime) {
            throw new InvalidArgumentException(sprintf('Invalid date format: %s (requires "H:i:s")', $time));
        }

        $state = $this->testSessionEnvironment->getState();
        $oldDatetime = \DateTime::createFromFormat('Y-m-d H:i:s', isset($state->datetime) ? $state->datetime : null);
        if ($oldDatetime) {
            $newDatetime->setDate($oldDatetime->format('Y'), $oldDatetime->format('m'), $oldDatetime->format('d'));
        }
        $state->datetime = $newDatetime->format('Y-m-d H:i:s');
        $this->testSessionEnvironment->applyState($state);
    }

    /**
     * Selects option in select field with specified id|name|label|value.
     *
     * @override /^(?:|I )select "(?P<option>(?:[^"]|\\")*)" from "(?P<select>(?:[^"]|\\")*)"$/
     * @param string $select
     * @param string $option
     */
    public function selectOption($select, $option)
    {
        // Find field
        $field = $this
            ->getSession()
            ->getPage()
            ->findField($this->fixStepArgument($select));

        // If field is visible then select it as per normal
        if ($field && $field->isVisible()) {
            parent::selectOption($select, $option);
        } else {
            $this->selectOptionWithJavascript($select, $option);
        }
    }

    /**
     * Selects option in select field with specified id|name|label|value using javascript
     * This method uses javascript to allow selection of options that may be
     * overridden by javascript libraries, and thus hide the element.
     *
     * @When /^(?:|I )select "(?P<option>(?:[^"]|\\")*)" from "(?P<select>(?:[^"]|\\")*)" with javascript$/
     * @param string $select
     * @param string $option
     * @throws ElementNotFoundException
     */
    public function selectOptionWithJavascript($select, $option)
    {
        $select = $this->fixStepArgument($select);
        $option = $this->fixStepArgument($option);
        $page = $this->getSession()->getPage();

        // Find field
        $field = $page->findField($select);
        if (null === $field) {
            throw new ElementNotFoundException($this->getSession(), 'form field', 'id|name|label|value', $select);
        }

        // Find option
        $opt = $field->find('named', array(
            'option', $this->getXpathEscaper()->escapeLiteral($option)
        ));
        if (null === $opt) {
            throw new ElementNotFoundException($this->getSession(), 'select option', 'value|text', $option);
        }

        // Merge new option in with old handling both multiselect and single select
        $value = $field->getValue();
        $newValue = $opt->getAttribute('value');
        if (is_array($value)) {
            if (!in_array($newValue, $value)) {
                $value[] = $newValue;
            }
        } else {
            $value = $newValue;
        }
        $valueEncoded = json_encode($value);

        // Inject this value via javascript
        $fieldID = $field->getAttribute('ID');
        $script = <<<EOS
			(function($) {
				$("#$fieldID")
					.val($valueEncoded)
					.change()
					.trigger('liszt:updated')
					.trigger('chosen:updated');
			})(jQuery);
EOS;
        $this->getSession()->getDriver()->executeScript($script);
    }
}<|MERGE_RESOLUTION|>--- conflicted
+++ resolved
@@ -87,11 +87,7 @@
      */
     public function __construct(array $parameters = null)
     {
-<<<<<<< HEAD
-        if (!preg_match('/\\\FeatureContext$/', get_class($this))) {
-=======
         if (!preg_match('#[\\\]FeatureContext$#', get_class($this))) {
->>>>>>> 51455664
             throw new InvalidArgumentException(
                 'Subclasses of SilverStripeContext must be named FeatureContext. Found "' . get_class($this) . '""'
             );
